//! The `adss-rs` crate defines functionality for performing secret
//! sharing with established security guarantees. We use this framework
//! as it allows for specifying the random coins that are used for
//! establishing the lagrange polynomial coefficients explicitly. A
//! description of the framework is provided in the paper by [Bellare et
//! al.](https://eprint.iacr.org/2020/800).
<<<<<<< HEAD
use star_sharks::Sharks;
=======

use sharks::Sharks;
>>>>>>> 9c65cc78
use std::convert::TryFrom;
use std::error::Error;
use std::fmt;
use strobe_rs::{SecParam, Strobe};
use zeroize::{Zeroize, ZeroizeOnDrop};

mod strobe_rng;
use strobe_rng::StrobeRng;

// The length of a `AccessStructure`, in bytes.
pub const ACCESS_STRUCTURE_LENGTH: usize = 4;

// The length of a `Share::J`, in bytes.
pub const MAC_LENGTH: usize = 64;

/// The `AccessStructure` struct defines the policy under which shares
/// can be recovered. Currently, this policy is simply whether there are
/// `threshold` number of independent shares.
#[derive(Debug, Clone, PartialEq, Eq, Zeroize, ZeroizeOnDrop)]
pub struct AccessStructure {
  threshold: u32,
}

pub fn store_u32(u: u32, out: &mut Vec<u8>) {
  out.extend(u.to_le_bytes());
}

pub fn load_u32(bytes: &[u8]) -> Option<u32> {
  if bytes.len() != 4 {
    return None;
  }

  let mut bits: [u8; 4] = [0u8; 4];
  bits.copy_from_slice(bytes);
  Some(u32::from_le_bytes(bits))
}

pub fn store_bytes(s: &[u8], out: &mut Vec<u8>) {
  store_u32(s.len() as u32, out);
  out.extend(s);
}

pub fn load_bytes(bytes: &[u8]) -> Option<&[u8]> {
  if bytes.len() < 4 {
    return None;
  }

  let len: u32 = load_u32(&bytes[..4])?;
  if bytes.len() < (4 + len) as usize {
    return None;
  }

  Some(&bytes[4..4 + len as usize])
}

/// An `AccessStructure` defines how a message is to be split among multiple parties
///
/// In particular this determines how many shares will be issued and what threshold of the shares
/// are needed to reconstruct the original `Commune`
impl AccessStructure {
  /// Convert this `AccessStructure` to a byte array.
  pub fn to_bytes(&self) -> [u8; ACCESS_STRUCTURE_LENGTH] {
    self.threshold.to_le_bytes()
  }

  pub fn from_bytes(bytes: &[u8]) -> Option<AccessStructure> {
    let threshold = load_u32(bytes)?;
    Some(AccessStructure { threshold })
  }
}

#[allow(non_snake_case)]
impl From<AccessStructure> for Sharks {
  fn from(A: AccessStructure) -> Sharks {
    Sharks(A.threshold)
  }
}

/// A `Commune` is a unique instance of sharing across multiple parties
///
/// It consists of an access structure defining the parameters of the sharing, a secret message
/// which will be shared, "random coins" which provide strong but possibly non-uniform entropy
/// and an optional STROBE transcript which can include extra data which will be authenticated.
#[cfg_attr(not(feature = "cbindgen"), repr(C))]
#[allow(non_snake_case)]
#[derive(Clone, ZeroizeOnDrop)]
pub struct Commune {
  /// `A` is an `AccessStructure` defining the sharing
  A: AccessStructure,
  /// `M` is the message to be shared
  M: Vec<u8>,
  /// `R` are the "random coins" which may not be uniform
  R: Vec<u8>,
  /// `T` is a `Strobe` transcript which forms optional tags to be authenticated
  T: Option<Strobe>,
}

/// The `Share` struct holds the necessary data that is encoded in a
/// single secret share. A share itself reveals nothing about the
/// encoded secret data until it is grouped with a set of shares that
/// satisfy the policy in the associated `AccessStructure`.
#[allow(non_snake_case)]
#[derive(Clone, Eq, PartialEq, Zeroize)]
pub struct Share {
  A: AccessStructure,
  S: star_sharks::Share,
  /// C is the encrypted message
  C: Vec<u8>,
  /// D is the encrypted randomness
  D: Vec<u8>,
  /// J is a MAC showing knowledge of A, M, R, and T
  J: [u8; MAC_LENGTH],
  T: (),
}

impl fmt::Debug for Share {
  fn fmt(&self, f: &mut fmt::Formatter<'_>) -> fmt::Result {
    f.debug_struct("Share").field("S", &self.S).finish()
  }
}

impl Share {
  pub fn to_bytes(&self) -> Vec<u8> {
    let mut out: Vec<u8> = Vec::new();

    // A: AccessStructure
    out.extend(self.A.to_bytes());

    // S: star_sharks::Share
    store_bytes(&Vec::from(&self.S), &mut out);

    // C: Vec<u8>
    store_bytes(&self.C, &mut out);

    // D: Vec<u8>
    store_bytes(&self.D, &mut out);

    // J: [u8; 64]
    out.extend(self.J);

    out
  }

  pub fn from_bytes(bytes: &[u8]) -> Option<Share> {
    let mut slice = bytes;

    // A: AccessStructure
    let a = AccessStructure::from_bytes(&slice[..ACCESS_STRUCTURE_LENGTH])?;
    slice = &slice[ACCESS_STRUCTURE_LENGTH..];

    // S: star_sharks::Share
    let sb = load_bytes(slice)?;
    slice = &slice[4 + sb.len()..];

    // C: Vec<u8>
    let c = load_bytes(slice)?;
    slice = &slice[4 + c.len()..];

    // D: Vec<u8>
    let d = load_bytes(slice)?;
    slice = &slice[4 + d.len()..];

    // J: [u8; 64]
    let mut j: [u8; MAC_LENGTH] = [0u8; MAC_LENGTH];
    j.copy_from_slice(slice);

    Some(Share {
      A: a,
      S: star_sharks::Share::try_from(sb).ok()?,
      C: c.to_vec(),
      D: d.to_vec(),
      J: j,
      T: (),
    })
  }
}

#[allow(non_snake_case)]
impl Commune {
  pub fn new(
    threshold: u32,
    message: Vec<u8>,
    randomness: Vec<u8>,
    transcript: Option<Strobe>,
  ) -> Self {
    Commune {
      A: AccessStructure { threshold },
      M: message,
      R: randomness,
      T: transcript,
    }
  }

  /// The `share` function samples a single secret share for the
  /// specified `message`.
  pub fn share(self) -> Result<Share, Box<dyn Error>> {
    // H4κ = (A, M, R, T)
    let mut transcript = self
      .T
      .clone()
      .unwrap_or_else(|| Strobe::new(b"adss", SecParam::B128));
    transcript.ad(&self.A.to_bytes(), false);
    transcript.ad(&self.M, false);
    transcript.key(&self.R, false);

    // J is a MAC which authenticates A, M, R, and T
    let mut J = [0u8; 64];
    transcript.send_mac(&mut J, false);

    // K is the derived key used to encrypt the message and our "random coins"
    let mut K = [0u8; 16];
    transcript.prf(&mut K, false);

    // L is the randomness to be fed to secret sharing polynomial generation
    let mut L: StrobeRng = transcript.into();

    let mut key = Strobe::new(b"adss encrypt", SecParam::B128);
    key.key(&K, false);

    // C is the encrypted message
    let mut C: Vec<u8> = vec![0; self.M.len()];
    C.copy_from_slice(&self.M);
    key.send_enc(&mut C, false);

    // D is the encrypted randomness
    let mut D: Vec<u8> = vec![0; self.R.len()];
    D.copy_from_slice(&self.R);
    key.send_enc(&mut D, false);

    // Generate a random share
    let mut K_vec: Vec<u8> = K.to_vec();
    K_vec.extend(vec![0u8; 16]);
    let polys = Sharks::from(self.A.clone()).dealer_rng(&K_vec, &mut L)?;
    let S = polys.gen(&mut rand::rngs::OsRng);
    Ok(Share {
      A: self.A.clone(),
      S,
      C,
      D,
      J,
      T: (),
    })
  }

  pub fn get_message(&self) -> Vec<u8> {
    self.M.clone()
  }

  fn verify(&self, J: &mut [u8]) -> Result<(), Box<dyn Error>> {
    let mut transcript = self
      .clone()
      .T
      .clone()
      .unwrap_or_else(|| Strobe::new(b"adss", SecParam::B128));
    transcript.ad(&self.A.to_bytes(), false);
    transcript.ad(&self.M, false);
    transcript.key(&self.R, false);

    transcript
      .recv_mac(J)
      .map_err(|_| "Mac validation failed".into())
  }
}

#[allow(non_snake_case)]
/// The `recover` function attempts to recover a secret shared value
/// from a set of shares that meet the threshold requirements.
pub fn recover<'a, T>(shares: T) -> Result<Commune, Box<dyn Error>>
where
  T: IntoIterator<Item = &'a Share>,
  T::IntoIter: Iterator<Item = &'a Share>,
{
  let mut shares = shares.into_iter().peekable();
  let s = &(*shares.peek().ok_or("no shares passed")?).clone();
  let shares: Vec<star_sharks::Share> = shares.cloned().map(|s| s.S).collect();
  let key = Sharks::from(s.A.clone()).recover(&shares)?;
  let K = key[..16].to_vec();

  let mut key = Strobe::new(b"adss encrypt", SecParam::B128);
  key.key(&K, false);

  // M is the message
  let mut M: Vec<u8> = vec![0; s.C.len()];
  M.copy_from_slice(&s.C);
  key.recv_enc(&mut M, false);

  // R are the "random coins"
  let mut R: Vec<u8> = vec![0; s.D.len()];
  R.copy_from_slice(&s.D);
  key.recv_enc(&mut R, false);

  let c = Commune {
    A: s.A.clone(),
    M,
    R,
    T: None,
  };

  c.verify(&mut s.J.clone())?;
  Ok(c)
}

#[cfg(test)]
mod tests {
  use core::iter;

  use crate::*;

  #[test]
  fn serialization_u32() {
    for &i in &[0, 10, 100, u32::MAX] {
      let mut out: Vec<u8> = Vec::new();
      store_u32(i, &mut out);
      assert_eq!(load_u32(out.as_slice()), Some(i));
    }
  }

  #[test]
  fn serialization_empty_bytes() {
    let mut out: Vec<u8> = Vec::new();
    store_bytes(Vec::new().as_slice(), &mut out);
    assert_eq!(load_bytes(out.as_slice()), Some(&[] as &[u8]));
  }

  #[test]
  fn serialization_bytes() {
    let mut out: Vec<u8> = Vec::new();
    let bytes: &[u8] = &[0, 1, 10, 100];
    store_bytes(bytes, &mut out);
    assert_eq!(load_bytes(out.as_slice()), Some(bytes));
  }

  #[test]
  fn serialization_access_structure() {
    for i in &[0, 10, 100, u32::MAX] {
      let a = AccessStructure { threshold: *i };
      let s: &[u8] = &a.to_bytes()[..];
      assert_eq!(AccessStructure::from_bytes(s), Some(a));
    }
  }

  #[test]
  fn serialization_share() {
    let c = Commune {
      A: AccessStructure { threshold: 50 },
      M: vec![1, 2, 3, 4],
      R: vec![5, 6, 7, 8],
      T: None,
    };

    for share in iter::repeat_with(|| c.clone().share()).take(150) {
      let share = share.unwrap();
      let s = share.to_bytes();
      assert_eq!(Share::from_bytes(s.as_slice()), Some(share));
    }
  }

  #[test]
  fn it_works() {
    let c = Commune {
      A: AccessStructure { threshold: 50 },
      M: vec![1, 2, 3, 4],
      R: vec![5, 6, 7, 8],
      T: None,
    };

    let shares: Vec<Share> = iter::repeat_with(|| c.clone().share().unwrap())
      .take(150)
      .collect();

    let recovered = recover(&shares).unwrap();

    assert_eq!(c.M, recovered.M);
  }
}<|MERGE_RESOLUTION|>--- conflicted
+++ resolved
@@ -4,12 +4,8 @@
 //! establishing the lagrange polynomial coefficients explicitly. A
 //! description of the framework is provided in the paper by [Bellare et
 //! al.](https://eprint.iacr.org/2020/800).
-<<<<<<< HEAD
+
 use star_sharks::Sharks;
-=======
-
-use sharks::Sharks;
->>>>>>> 9c65cc78
 use std::convert::TryFrom;
 use std::error::Error;
 use std::fmt;
