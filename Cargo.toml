--- conflicted
+++ resolved
@@ -1,11 +1,6 @@
 [workspace]
 members = [
-<<<<<<< HEAD
-  "./adss-rs",
-=======
-  "./sta-rs",
   "./adss",
->>>>>>> f2300dee
   "./sharks",
   "./sta-rs",
   "./star-wasm",
