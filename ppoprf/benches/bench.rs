--- conflicted
+++ resolved
@@ -1,13 +1,7 @@
 use criterion::{criterion_group, criterion_main, Criterion};
 
 use curve25519_dalek::ristretto::RistrettoPoint;
-<<<<<<< HEAD
-use rand_core::{OsRng, RngCore};
-=======
-use rand::rngs::OsRng as PRNG;
-use rand::Rng;
-use rand_core_ristretto::OsRng;
->>>>>>> 9ee088c7
+use rand::{Rng, rngs::OsRng};
 
 use ppoprf::ggm::GGM;
 use ppoprf::ppoprf::{Client, Point, Server};
@@ -120,11 +114,7 @@
 fn benchmark_client(c: &mut Criterion) {
   let mds: Vec<u8> = (0..=7).collect();
   let mut input = [0u8; 32];
-<<<<<<< HEAD
-  OsRng.fill_bytes(&mut input);
-=======
-  PRNG.fill(&mut input);
->>>>>>> 9ee088c7
+  OsRng.fill(&mut input);
   let server = Server::new(mds.clone()).unwrap();
 
   c.bench_function("Client blind", |b| {
